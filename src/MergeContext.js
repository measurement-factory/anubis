--- conflicted
+++ resolved
@@ -730,11 +730,7 @@
     _prHeadSha() { return this._rawPr.head.sha; }
 
     _prMessage() {
-<<<<<<< HEAD
         return (this._rawPr.title + ' (#' + this._rawPr.number + ')' + '\n\n' + this._prBody()).trim();
-=======
-        return (this._pr.title + ' (#' + this._pr.number + ')' + '\n\n' + this._prBody()).trim();
->>>>>>> 8678e630
     }
 
     _prMessageValid() {
@@ -767,15 +763,11 @@
 
     _prOpen() { return this._rawPr.state === 'open'; }
 
-<<<<<<< HEAD
-    _prBody() { return this._rawPr.body.replace(/\r+\n/g, '\n'); }
-=======
     _prBody() {
-        if (this._pr.body === undefined || this._pr.body === null)
+        if (this._rawPr.body === undefined || this._rawPr.body === null)
             return "";
-        return this._pr.body.replace(/\r+\n/g, '\n');
-    }
->>>>>>> 8678e630
+        return this._rawPr.body.replace(/\r+\n/g, '\n');
+    }
 
     _stagingTag() { return Util.StagingTag(this._rawPr.number); }
 
