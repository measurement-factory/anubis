--- conflicted
+++ resolved
@@ -1348,12 +1348,8 @@
         this._labels.remove(Config.failedOtherLabel());
         this._labels.remove(Config.passedStagingChecksLabel());
         this._labels.remove(Config.waitingStagingChecksLabel());
-<<<<<<< HEAD
+        this._labels.remove(Config.abandonedStagingChecksLabel());
         // Config.mergedLabel() is not meant to be removed by anybody
-=======
-        this._labels.remove(Config.abandonedStagingChecksLabel());
-        // final (set after the PR is merged): Config.mergedLabel()
->>>>>>> 5ef56f62
     }
 
     // remove labels that have no sense for a failed staged PR
