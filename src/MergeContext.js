const assert = require('assert');
const Config = require('./Config.js');
const Log = require('./Logger.js');
const GH = require('./GitHubUtil.js');
const Util = require('./Util.js');


// Process() outcome
class ProcessResult
{
    constructor() {
        this._delayMs = null; // reprocess in that many milliseconds
        this._prStaged = null; // this PR holds the lock on the staging branch
    }

    delayed() {
        return this._delayMs !== null;
    }

    delayMs() {
        assert(this.delayed());
        return this._delayMs;
    }

    setDelayMsIfAny(msOrNull) {
        assert(this._delayMs === null);
        if (msOrNull !== null) {
            const ms = msOrNull;
            assert(ms > 0);
            this._delayMs = ms;
        }
    }

    setPrStaged(bool) {
        assert(this._prStaged === null);
        this._prStaged = bool;
    }

    prStaged() {
        return this._prStaged;
    }
}

// Relaying process() outcome to the caller via doProcess() exceptions:
//
// Exception          Abandon  Push-Labels  Result-of-process()
// _exLostControl()     yes      no           approval delay (if any)
// _exObviousFailure()  yes      yes          approval delay (if any)
// _exLabeledFailure()  yes      yes          approval delay (if any)
// _exSuspend()         no       yes          approval delay (if any)
// any-unlisted-above   yes      yes          exception + M-failed-other
// no-exception         no       yes          null delay
//
// Notes:
// "Abandon" means moving on to merging another PR.

// A PR-specific process()ing error.
// A PrProblem thrower must set any appropriate labels.
// Other exceptions get Config.failedOtherLabel() added automatically.
// Babel does not support extending Error; this class requires node v8+.
class PrProblem extends Error {
    constructor(message, ...params) {
        super(message, ...params);
        this.name = this.constructor.name;
        Error.captureStackTrace(this, this.constructor);

        this._keepStaged = false; // catcher should preserve the staged commit
    }

    keepStagedRequested() { return this._keepStaged; }

    requestToKeepStaged() {
        assert(!this.keepStagedRequested());
        this._keepStaged = true;
    }
}

// Contains properties used for approval test status creation
class Approval {
    // treat as private; use static methods below instead
    constructor(description, state, delayMs) {
        assert(description);
        assert(state);
        assert(delayMs !== undefined);
        assert(delayMs === null || delayMs >= 0);
        this.description = description;
        this.state = state;
        // If waiting for a timeout (slow burner or fast track): > 0
        // If ready to merge the staged commit now (have enough votes or slow burner timeout): == 0
        // Otherwise (negative votes or review requested): null
        this.delayMs = delayMs;
    }

    static GrantAfterTimeout(description, delayMs) {
        assert(delayMs);
        assert(delayMs > 0);
        return new Approval(description, "pending", delayMs);
    }

    static GrantNow(description) {
        return new Approval(description, "success", 0);
    }

    static Block(description) {
        return new Approval(description, "error", null);
    }

    static Suspend(description) {
        return new Approval(description, "pending", null);
    }

    granted() { return this.delayMs !== null; }

    grantedTimeout() { return this.delayMs !== null && this.delayMs > 0; }

    toString() {
        let str = "description: " + this.description + ", state: " + this.state;
        if (this.delayMs !== null)
            str += ", delayMs: " + this.delayMs;
        return str;
    }
}

class StatusCheck
{
    constructor(raw) {
        assert(raw.context);
        assert(raw.state);
        assert(raw.description);
        // raw.target_url may be nil. For example, Jenkins does not provide it
        // in the initial 'pending' status for merge commit, i.e., when the
        // Jenkins job was just created and queued (but has not been started).

        this.context = raw.context;
        this.state = raw.state;
        this.targetUrl = raw.target_url;
        this.description = raw.description;
    }

    failed() { return !(this.pending() || this.success()); }

    success() { return this.state === 'success'; }

    pending() { return this.state === 'pending'; }
}

// aggregates status checks for a PR or commit
class StatusChecks
{
    // TODO: we should distinguish CI-reported (genuine) statuses from
    // bot-reported (derivative) statuses, such as approvals.
    // For example, failed() should count only genuine statuses, whereas
    // final() should count all statuses.

    // expectedStatusCount:
    //   for staged commits: the bot-configured number of required checks (Config.stagingChecks()),
    //   for PR commits: GitHub configured number of required checks (requested from GitHub)
    // context: either "PR" or "Staging";
    // contextsRequiredByGitHubConfig: the GitHub protected branch checks in a format of a list of string contexts
    constructor(expectedStatusCount, context, contextsRequiredByGitHubConfig) {
        assert(expectedStatusCount !== undefined);
        assert(expectedStatusCount !== null);
        assert(context);
        assert(contextsRequiredByGitHubConfig);
        this.expectedStatusCount = expectedStatusCount;
        this.context = context;
        this._approvalIsRequired = contextsRequiredByGitHubConfig.some(el => el.trim() === Config.approvalContext());
        this.requiredStatuses = [];
        this.optionalStatuses = [];
    }

    addRequiredStatus(requiredStatus) {
        assert(requiredStatus);
        assert(!this.hasStatus(requiredStatus.context));
        this.requiredStatuses.push(requiredStatus);
    }

    addOptionalStatus(optionalStatus) {
        assert(optionalStatus);
        assert(!this.hasStatus(optionalStatus.context));
        this.optionalStatuses.push(optionalStatus);
    }

    hasStatus(context) {
        return this.requiredStatuses.some(el => el.context.trim() === context.trim()) ||
            this.optionalStatuses.some(el => el.context.trim() === context.trim());
    }

    hasApprovalStatus(approval) {
        const statusesToSearch = this._approvalIsRequired ? this.requiredStatuses : this.optionalStatuses;
        return statusesToSearch.some(el =>
                el.context.trim() === Config.approvalContext() &&
                el.state === approval.state &&
                el.description === approval.description);
    }

    setApprovalStatus(approval) {
        let raw = {
            state: approval.state,
            target_url: Config.approvalUrl(),
            description: approval.description,
            context: Config.approvalContext()
        };
        const check = new StatusCheck(raw);
        if (this._approvalIsRequired) {
            this.requiredStatuses = this.requiredStatuses.filter(st => st.context !== Config.approvalContext());
            this.addRequiredStatus(check);
        } else {
            this.optionalStatuses = this.optionalStatuses.filter(st => st.context !== Config.approvalContext());
            this.addOptionalStatus(check);
        }
    }

    // no more required status changes or additions are expected
    final() {
        return (this.requiredStatuses.length >= this.expectedStatusCount) &&
            this.requiredStatuses.every(check => !check.pending());
    }

    // something went wrong with at least one of the required status checks
    failed() {
        return this._failedExcept(Config.approvalContext());
    }

    // Whether at least one of the required status checks failed.
    // Ignores checks with the given context, when searching.
    _failedExcept(context) {
        const filteredChecks = this.requiredStatuses.filter(st => context ? st.context !== context : true);
        return filteredChecks.some(check => check.failed());
    }

    // the results are final and all checks were a success
    succeeded() {
        return this.final() && this.requiredStatuses.every(check => check.success());
    }

    toString() {
        let combinedStatus = "context: " + this.context + " expected/required/optional: " + this.expectedStatusCount + "/" +
            this.requiredStatuses.length + "/" + this.optionalStatuses.length + ", combined: ";
        if (this.failed())
            combinedStatus += "failure";
        else if (this.succeeded())
            combinedStatus += "success";
        else if (this.final())
            combinedStatus += "unexpected"; // final() implies failed() or succeeded()
        else
            combinedStatus += "to-be-determined";

        let requiredDetail = "";
        for (let st of this.requiredStatuses) {
            if (requiredDetail !== "")
                requiredDetail += ", ";
            requiredDetail += st.context + ": " + st.state;
        }
        let optionalDetail = "";
        for (let st of this.optionalStatuses) {
            if (optionalDetail !== "")
                optionalDetail += ", ";
            optionalDetail += st.context + ": " + st.state;
        }
        return combinedStatus + "; required: " + requiredDetail + "; optional: " + optionalDetail;
    }
}

// pull request label (e.g., M-cleared-for-merge)
class Label
{
    constructor(name, presentOnGitHub) {
        assert(arguments.length === 2);
        this.name = name;
        // we keep some unset labels to delay their removal from GitHub
        this._presentHere = true; // set from Anubis high-level code point of view
        this._presentOnGitHub = presentOnGitHub; // set from GitHub point of view
    }
    // whether the label should be considered "set" from Anubis high-level code point of view
    present() { return this._presentHere; }

    needsRemovalFromGitHub() { return this._presentOnGitHub && !this._presentHere; }

    needsAdditionToGitHub() { return !this._presentOnGitHub && this._presentHere; }

    markAsAdded() { this._presentOnGitHub = true; }

    markForRemoval() { this._presentHere = false; }

    markForAddition() { this._presentHere = true; }
}

// Pull request labels. Hides the fact that some labels may be kept internally
// while appearing to be unset for high-level code. By default, delays
// synchronization with GitHub to help GitHub aggregate human-readable label
// change reports.
class Labels
{
    // the labels parameter is the label array received from GitHub
    constructor(labels, prNum) {
        this._prNum = prNum;
        this._labels = labels.map(label => new Label(label.name, true));
    }

    // adding a previously added or existing label is a no-op
    add(name) {
        let label = this._find(name);
        if (label) {
            label.markForAddition();
        } else {
            label = new Label(name, false);
            this._labels.push(label);
        }
        return label;
    }

    // removing a previously removed or missing label is a no-op
    remove(name) {
        const label = this._find(name);
        if (label)
            label.markForRemoval();
    }

    // whether the label is present (from high-level Anubis code point of view)
    has(name) {
        const label = this._find(name);
        return label && label.present();
    }

    // brings GitHub labels in sync with ours
    async pushToGitHub() {
        let syncedLabels = [];
        for (let label of this._labels) {
            if (label.needsRemovalFromGitHub()) {
                await this._removeFromGitHub(label.name);
            } else {
                if (label.needsAdditionToGitHub())
                    await this._addToGitHub(label); // TODO: Optimize to add all labels at once
                // else still unchanged

                syncedLabels.push(label);
            }
        }
        this._labels = syncedLabels;
    }

    // a summary of changed labels (used for debugging)
    diff() {
        let str = "";
        for (let label of this._labels) {
            if (label.needsRemovalFromGitHub() || label.needsAdditionToGitHub()) {
                if (str.length)
                    str += ", ";
                const prefix = label.present() ? '+' : '-';
                str += prefix + label.name;
            }
        }
        return '[' + str + ']';
    }

    // removes a single label from GitHub
    async _removeFromGitHub(name) {
        try {
            await GH.removeLabel(name, this._prNum);
        } catch (e) {
            if (e.name === 'ErrorContext' && e.notFound()) {
                Log.LogException(e, "_removeFromGitHub: " + name + " not found");
                return;
            }
            throw e;
        }
    }

    // adds a single label to GitHub
    async _addToGitHub(label) {
        let params = Util.commonParams();
        params.number = this._prNum;
        params.labels = [];
        params.labels.push(label.name);

        await GH.addLabels(params);

        label.markAsAdded();
    }

    _find(name) { return this._labels.find(label => label.name === name); }
}

// A state of an open pull request (with regard to merging progress). One of:
// brewing: neither staged nor merged;
// staged: with a staged commit that may be merged into the base branch either
//         immediately or after successful tests completion;
// merged: with a staged commit that has been merged into the base branch.
// Here, PR "staged commit" is a commit at the tip of the staging branch
// with commit title ending with the PR number (see PrNumberRegex).
class PrState
{
    // treat as private; use static methods below instead
    constructor(state) {
        this._state = state;
    }

    static Brewing() { return new PrState(-1); }
    static Staged() { return new PrState(0); }
    static Merged() { return new PrState(1); }

    brewing() { return this._state < 0; }
    staged() { return this._state === 0; }
    merged() { return this._state > 0; }

    toString() {
        if (this.brewing())
            return "brewing";
        if (this.staged())
            return "staged";
        assert(this.merged());
        return "merged";
    }
}

// Determines the feature branch position relative to its base branch: ahead,
// merged, or diverged. This class essentially decides whether/which one of
// the two branches is fully contained in another.
class BranchPosition
{
    constructor(baseRef, featureRef) {
        assert(baseRef !== featureRef);
        this._baseRef = baseRef;
        this._featureRef = featureRef;
        this._status = null;
    }

    async compute() {
        this._status = await GH.compareCommits(this._baseRef, this._featureRef);
    }

    // feature > base:
    // the feature branch contains the base branch and some additional commits
    ahead() {
        assert(this._status);
        return this._status === "ahead";
    }

    // feature <= base:
    // either both branches point to same commit (e.g., just merged) or
    // there are new commits on base since the feature branch was merged
    merged() {
        assert(this._status);
        return this._status === "identical" || this._status === "behind";
    }

    // neither ahead nor merged:
    // both base and the feature branch have unique-to-them commits
    diverged() {
        assert(this._status);
        // this._status should be "diverged", but we also handle any new/unexpected statuses here
        return !(this.ahead() || this.merged());
    }
}

// Forward iterator for fields in the 'name:value' format.
class FieldsTokenizer
{
    constructor(str) {
        this._lines = str.split('\n');
        this._remainingFields = [];
        this._tokenizeAll();
    }

    // returns the next parsed field in the {name, value, raw} format
    nextField() {
        assert(!this.atEnd());
        return this._remainingFields.shift();
    }

    // parses all input in advance
    _tokenizeAll() {
        while (this._lines.length) {
            const line = this._lines.shift();

            // treat an empty line as the end of input
            if (line.trim().length === 0)
                break;

            if (/^\s/.test(line))
                throw new Error(`a field cannot start with whitespace: ${line}`);

            const pos = line.search(': ');
            if (pos < 0)
                throw new Error(`a field without a name: value delimiter: '${line}'`);

            const name = line.substring(0, pos);
            if (/[^\w-]/.test(name))
                throw new Error(`the field name cannot contain non-word characters: ${name}`);

            const value = line.substring(pos+2).trim();
            if (this._remainingFields.some(el => el.name.toUpperCase() === name.toUpperCase() &&
                        el.value.toUpperCase() === value.toUpperCase())) {
                throw new Error(`duplicates are not allowed: ${line}`);
            }
            this._remainingFields.push({name: name, value: value, raw: line});
        }
    }

    atEnd() { return this._remainingFields.length === 0; }

    // zero or more paragraphs after the parsed fields and field terminator
    remaining() { return this._lines.join('\n'); }
}

// computes future commit message from raw PR
class CommitMessage
{
    constructor(rawPr, defaultAuthor) {

        this._parseTitle(rawPr.title, rawPr.number);

        // PR description has three optional parts: [header]+[body]+[trailer]
        // The parts are separated by empty lines.

        // The header is dedicated to Anubis-recognized/consumed PR metadata.
        // The commit message only retains the body and the trailer.

        // PR description without the header and trailer parts
        this._body = null;

        // optional commit attributes recognized by GitHub, git, and/or Project
        // these attributes are partially validated by Anubis
        // stored in the original text format
        this._trailer = null;

        // GitHub-suggested commit author
        // uses {name, email, date} format
        assert(defaultAuthor);
        this._defaultAuthor = defaultAuthor;

        // optional commit author specified by 'Authored-by' header field
        // uses {name, email} format
        // overwrites this._defaultAuthor's name and email
        this._customAuthor = null;

        if (rawPr.body !== undefined && rawPr.body !== null)
            this._parse(rawPr.body);
    }

    _parseTitle(rawTitle, prNumber) {
        const title = rawTitle.trim();
        this._checkRawCharacters(title);
        // the (required) commit message title
        this._title = title + ' (#' + prNumber + ')';
        this._checkLineLength(this._title);
    }

    // complete message for the future commit
    whole() {
        assert(this._title.length); // the only required part
        let message = this._title;
        if (this._body !== null)
            message += '\n\n' + this._body;
        if (this._trailer !== null)
            message += '\n\n' + this._trailer;
        return message;
    }

    // the future commit author in the {name, email, date} format
    author()
    {
        if (this._customAuthor === null)
            return this._defaultAuthor;
        return {name: this._customAuthor.name, email: this._customAuthor.email, date: this._defaultAuthor.date};
    }

    // checks that the line represents only ASCII_printable characters
    _checkRawCharacters(line) {
        const prohibitedCharacters = /[^\u{20}-\u{7e}]/u;
        const match = prohibitedCharacters.exec(line);
        if (match)
            throw new Error(`bad character at ${match.index} in '${line}'`);
    }

    _checkLineLength(line) {
        if (line.length > 72)
            throw new Error(`too long line '${line}'`);
    }

    // performs basic checks for a multi-line message
    // trims the end of each message line and returns the result
    _parseRawLines(rawMessage) {
        // remove CRs in CRLF sequences
        // other CRs are not treated specially (and are banned)
        const untrimmedMessage = rawMessage.replace(/\r+\n/g, '\n');
        const untrimmedLines = untrimmedMessage.split('\n');
        let lines = [];
        for (let untrimmedLine of untrimmedLines) {
            this._checkRawCharacters(untrimmedLine);
            // allow excessively long whitespace-only lines
            // that some copy-pasted PR descriptions may include
            const line = untrimmedLine.trimEnd();
            // TODO: Allow longer header (and possibly even trailer) lines.
            this._checkLineLength(line);
            lines.push(line);
        }
        return lines.join('\n');
    }

    // removes leading empty lines and trims the end
    _trim(str) {
        // cannot just use trim() to preserve the first line indentation (if any).
        return str.replace(/^\s*\n+/g, '').trimEnd();
    }

    // returns either a string containing canonical spelling of the first paragraph word
    // that is followed by a colon, or null
    _paragraphLabel(str) {
        if (/^\s{4}/.test(str)) // not a regular paragraph but a quotation
            return null;
        const rawLabel = str.match(/^\s*([\w-]+):/);
        if (!rawLabel)
            return null;
        const label = rawLabel[1].toLowerCase();
        return label[0].toUpperCase() + label.substring(1);
    }

    // returns either paragraphLabel(x) if that value contains a dash, or null
    _startsWithFieldName(str) {
        const label = this._paragraphLabel(str);
        return (label && label.includes('-')) ? label : null;
    }

    _parse(prDescriptionRaw) {
        const prDescription = this._parseRawLines(prDescriptionRaw);
        const prDescriptionWithoutHeader = this._extractHeader(prDescription);
        const prDescriptionWithoutHeaderAndTrailer = this._extractTrailer(prDescriptionWithoutHeader);
        this._parseBody(prDescriptionWithoutHeaderAndTrailer);
    }

    // authorField is a {name, value, raw}
    _parseAuthor(authorField) {
        const cred = authorField.value.match(/^([\w][^@<>,]*)\s<(\S+@\S+\.\S+)>$/);
        if (!cred)
            throw new Error(`unsupported ${authorField.name} value format: ${authorField.value}`);

        if (cred[0].includes(','))
            throw new Error(`${authorField.name} author name with a comma: ${authorField.value}`);

        return {name: cred[1].trim(), email: cred[2].trim()};
    }

    // returns the passed description without header (if any)
    _extractHeader(prDescriptionRaw) {
        const prDescription = this._trim(prDescriptionRaw);
        const headerFieldName = 'Authored-by';
        if (this._startsWithFieldName(prDescription) === headerFieldName) {
            let tokenizer = new FieldsTokenizer(prDescription);
            const authorField = tokenizer.nextField();
            assert(authorField);
            assert(authorField.name === headerFieldName);
            this._customAuthor = this._parseAuthor(authorField);
            if (!tokenizer.atEnd())
                throw new Error(`unexpected header lines after a single Authored-by attribute`);
            return tokenizer.remaining();
        } else {
            return prDescription;
        }
    }

    // returns the passed description without trailer (if any)
    _extractTrailer(prDescriptionWithoutHeaderRaw) {
        const prDescriptionWithoutHeader = this._trim(prDescriptionWithoutHeaderRaw);
        // index of the last occurrence of '\n\n'
        let trailerCandidateIndex = prDescriptionWithoutHeader.search(/\n\n(?!.*\n\n)/s);
        // Does the text have at most one paragraph?
        trailerCandidateIndex = trailerCandidateIndex < 0 ? 0 : (trailerCandidateIndex + 2);
        const trailerCandidate = prDescriptionWithoutHeader.substring(trailerCandidateIndex);
        if (this._startsWithFieldName(trailerCandidate) !== null) {
            this._parseTrailer(prDescriptionWithoutHeader.substring(trailerCandidateIndex));
            return prDescriptionWithoutHeader.substring(0, trailerCandidateIndex);
        }
        Log.Logger.info("assuming no trailer");
        return prDescriptionWithoutHeader;
    }

    // parses the extracted body into this._body
    _parseBody(prDescriptionWithoutHeaderAndTrailerRaw) {
        const prDescriptionWithoutHeaderAndTrailer = this._trim(prDescriptionWithoutHeaderAndTrailerRaw);
        if (prDescriptionWithoutHeaderAndTrailer.length > 0) {
            this._checkForTypos(prDescriptionWithoutHeaderAndTrailer);
            this._body = prDescriptionWithoutHeaderAndTrailer;
        }
    }

    // parses the extracted trailer into this._trailer
    _parseTrailer(trailerRaw) {
        const trailer = this._trim(trailerRaw);
        let tokenizer = new FieldsTokenizer(trailer);

        if (tokenizer.atEnd())
            throw new Error(`an empty trailer`);

        while (!tokenizer.atEnd()) {
            const field = tokenizer.nextField();
            if (field.name === "Co-authored-by") {
                const coAuthor = JSON.stringify(this._parseAuthor(field));
                this._log(`accepting trailer field: ${coAuthor}`);
            } else {
                this._checkForTypos(field.name);
            }
            this._checkForTypos(field.value);
        }

        if (trailer.length > 0)
            this._trailer = trailer;
    }

    // checks the PR message (or its part) for some common/expected typos that may occur
    // when filling in PR attributes
    _checkForTypos(text) {
        const possibleAuthoredByTypoRegex = /^\s*\S*authored[-_]?by/mi;
        if (text.search(possibleAuthoredByTypoRegex) >= 0)
            throw new Error(`suspicious '*Authored-by' attribute in the PR description`);
    }

    _log(msg) {
        Log.Logger.info(msg);
    }
}

// a single GitHub pull request
class PullRequest {

    constructor(pr, banStaging) {
        this._rawPr = pr; // may be rather old and lack pr.mergeable; see _loadRawPr()

        this._shaLimit = 6; // how many SHA chars to show in debug messages

        this._approval = null; // future Approval object

        // a list of proteced branch contexts received from GitHub
        this._contextsRequiredByGitHubConfig = null;

        this._stagedPosition = null;

        // this PR merge commit received from GitHub, if any
        this._mergeCommit = null;

        // this PR staged commit received from GitHub, if any
        this._stagedCommit = null;

        // major methods we have called, in the call order (for debugging only)
        this._breadcrumbs = [];

        this._prState = null; // calculated PrState

        this._labels = null;

        // while unexpected, PR merging and closing is not prohibited when staging is
        this._stagingBanned = banStaging;

        // GitHub statuses of the staged commit
        this._stagedStatuses = null;

        // GitHub statuses of an abandoned staged commit, if that commit is
        // equivalent to a staged commit that would have been created right now.
        // _stagedStatuses and _abandonedStagedStatuses are mutually exclusive
        this._abandonedStagedStatuses = null;

        // GitHub statuses of the PR branch head commit
        this._prStatuses = null;

        this._updated = false; // _update() has been called

        // the user should see abandonedStagingChecksLabel()
        this._signalAbandonmentOfStagingChecks = false;

        // truthy value contains a reason for disabling _pushLabelsToGitHub()
        this._labelPushBan = false;

        this._commitMessage = undefined;
    }

    // this PR will need to be reprocessed in this many milliseconds
    // returns null if this PR does not need to be reprocessed on a timer
    _delayMs() {
        if (this._approval && this._approval.grantedTimeout())
            return this._approval.delayMs; // always positive
        return null;
    }

    // whether the given GitHub user is a core developer
    _coreDeveloper(role, userLogin, userId) {
        const coreId = Config.coreDeveloperIds().get(userLogin);
        if (!coreId)
            return false;
        this._log(`${role} is a core developer: ${userLogin}=${userId}`);
        // die if we are misconfigured and/or the userLogin has moved to another user
        assert.strictEqual(coreId, userId);
        return true;
    }

    // creates and returns filled Approval object
    async _checkApproval() {
        assert(this._approval === null);

        const requestedReviewers = this._prRequestedReviewers();

        for (let reviewerEntry of requestedReviewers.entries()) {
            if (this._coreDeveloper('requested reviewer', reviewerEntry[0], reviewerEntry[1]))
                return Approval.Suspend("waiting for requested reviews");
        }

        let reviews = await GH.getReviews(this._prNumber());

        // An array of [{reviewer, date, state}] elements,
        // where 'reviewer' is a core developer, 'date' the review date and 'state' is either
        // 'approved' or 'changes_requested'.
        let usersVoted = [];
        // add the author if needed
        if (this._coreDeveloper('PR author', this._prAuthor(), this._prAuthorId()))
            usersVoted.push({reviewer: this._prAuthor(), date: this._createdAt(), state: 'approved'});

        // Reviews are returned in chronological order; the list may contain several
        // reviews from the same reviewer, so the actual 'state' is the most recent one.
        for (let review of reviews) {
            if (!this._coreDeveloper('reviewer', review.user.login, review.user.id))
                continue;

            const reviewState = review.state.toLowerCase();
            if (reviewState === 'commented')
                continue;
            // TODO: wait for it
            if (reviewState === 'pending')
                continue;

            // remove the old vote (if exists)
            usersVoted = usersVoted.filter(el => el.reviewer !== review.user.login);

            if (reviewState === 'dismissed')
                continue;

            assert(reviewState === 'approved' || reviewState === 'changes_requested');
            usersVoted.push({reviewer: review.user.login, date: review.submitted_at, state: reviewState});
        }

        const userRequested = usersVoted.find(el => el.state === 'changes_requested');
        if (userRequested !== undefined) {
            this._log("changes requested by " + userRequested.reviewer);
            return Approval.Block("blocked (see change requests)");
        }
        const usersApproved = usersVoted.filter(u => u.state !== 'changes_requested');
        this._log("approved by " + usersApproved.length + " core developer(s)");

        if (usersApproved.length < Config.necessaryApprovals()) {
            this._log("not approved by necessary " + Config.necessaryApprovals() + " votes");
            return Approval.Suspend("waiting for more votes");
        }

        const prAgeMs = new Date() - new Date(this._createdAt());
        if (usersApproved.length >= Config.sufficientApprovals()) {
            if (prAgeMs < Config.votingDelayMin())
                return Approval.GrantAfterTimeout("waiting for fast track objections", Config.votingDelayMin() - prAgeMs);
            else
                return Approval.GrantNow("approved");
        }

        if (prAgeMs >= Config.votingDelayMax())
            return Approval.GrantNow("approved (on slow burner)");

        return Approval.GrantAfterTimeout("waiting for more votes or a slow burner timeout", Config.votingDelayMax() - prAgeMs);
    }

    async _setApprovalStatuses() {
        if (!Config.manageApprovalStatus())
            return;

        assert(this._prStatuses);

        if (!this._prStatuses.hasApprovalStatus(this._approval)) {
            await this._createApprovalStatus(this._prHeadSha());
            this._prStatuses.setApprovalStatus(this._approval);
        }

        if (this._stagedStatuses && !this._stagedStatuses.hasApprovalStatus(this._approval)) {
            await this._createApprovalStatus(this._stagedSha());
            this._stagedStatuses.setApprovalStatus(this._approval);
        }
    }

    async _createApprovalStatus(sha) {
        if (this._dryRun("creating approval status"))
            return;
        await GH.createStatus(sha, this._approval.state, Config.approvalUrl(), this._approval.description, Config.approvalContext());
    }

    async _loadRequiredContexts() {
        assert(!this._contextsRequiredByGitHubConfig);

        try {
            this._contextsRequiredByGitHubConfig = await GH.getProtectedBranchRequiredStatusChecks(this._prBaseBranch());
        } catch (e) {
           if (e.name === 'ErrorContext' && e.notFound())
               this._logEx(e, "no status checks are required");
           else
               throw e;
        }

        if (this._contextsRequiredByGitHubConfig === undefined)
            this._contextsRequiredByGitHubConfig = [];

        assert(this._contextsRequiredByGitHubConfig);
        this._log("required contexts found: " + this._contextsRequiredByGitHubConfig.length);
    }

    // returns filled StatusChecks object
    async _getPrStatuses() {
        const combinedPrStatus = await GH.getStatuses(this._prHeadSha());
        let statusChecks = new StatusChecks(this._contextsRequiredByGitHubConfig.length, "PR", this._contextsRequiredByGitHubConfig);
        // fill with required status checks
        for (let st of combinedPrStatus.statuses) {
            if (this._contextsRequiredByGitHubConfig.some(el => el.trim() === st.context.trim()))
                statusChecks.addRequiredStatus(new StatusCheck(st));
            else
                statusChecks.addOptionalStatus(new StatusCheck(st));
        }
        this._log("pr status details: " + statusChecks);
        return statusChecks;
    }

    // returns filled StatusChecks object
    async _getStagingStatuses(stagedSha) {
        assert(stagedSha);
        const combinedStagingStatuses = await GH.getStatuses(stagedSha);
        const genuineStatuses = combinedStagingStatuses.statuses.filter(st => !st.description.endsWith(Config.copiedDescriptionSuffix()));
        assert(genuineStatuses.length <= Config.stagingChecks());
        let statusChecks = new StatusChecks(Config.stagingChecks(), "Staging", this._contextsRequiredByGitHubConfig);
        // all genuine checks, except for PR approval, are 'required'
        // PR approval may be either 'required' or 'optional' (depending on the GitHub settings)
        for (let st of genuineStatuses) {
            const check = new StatusCheck(st);
            if (check.context.trim() === Config.approvalContext())
                statusChecks.setApprovalStatus(check);
            else
                statusChecks.addRequiredStatus(check);
        }

        const optionalStatuses = combinedStagingStatuses.statuses.filter(st => st.description.endsWith(Config.copiedDescriptionSuffix()));
        for (let st of optionalStatuses) {
            // PR approval status must be 'genuine' (it is never copied)
            assert(st.context.trim() !== Config.approvalContext());
            statusChecks.addOptionalStatus(new StatusCheck(st));
        }

        this._log("staging status details: " + statusChecks);
        return statusChecks;
    }

    // Determines whether the existing staged commit is equivalent to a staged
    // commit that could be created right now. Relies on PR merge commit being fresh.
    // TODO: check whether the staging checks list has changed since the staged commit creation.
    async _stagedCommitIsFresh() {
        assert(this._stagedSha());
        if (this._stagedPosition.ahead() &&
            // check this separately because GitHub does not recreate PR merge commits
            // for conflicted PR branches (leaving stale PR merge commits).
            this._prMergeable() &&
            this._stagedCommitMetadataIsFresh()) {

            this._log("the staged commit is fresh");
            return true;
        }
        this._log("the staged commit is stale");
        return false;
    }

    // loads info about the PR staged commit, if any
    async _loadStaged() {
        assert(!this._stagedSha());
        const stagedSha = await GH.getReference(Config.stagingBranchPath());
        const stagedCommit = await GH.getCommit(stagedSha);
        const prNum = Util.ParsePrNumber(stagedCommit.message);
        if (prNum !== null && this._prNumber().toString() === prNum) {
            this._log("found staged commit " + stagedSha);
            this._stagedCommit = stagedCommit;
            return;
        }
        this._log("staged commit does not exist");
    }

    async _loadLabels() {
        let labels = await GH.getLabels(this._prNumber());
        assert(!this._labels);
        this._labels = new Labels(labels, this._prNumber());
    }

    // stop processing if it is prohibited by a human-controlled label
    _checkForHumanLabels() {
        if (this._labels.has(Config.failedStagingOtherLabel()))
            throw this._exObviousFailure("an unexpected error during staging some time ago");
    }

    // Checks whether this PR is still open and still wants to be merged.
    // This is a common part of staging and merging precondition checks.
    async _checkActive() {
        if (!this._prOpen())
            throw this._exLostControl("unexpected closure");

        if (this._labels.has(Config.mergedLabel()))
            throw this._exLostControl("premature " + Config.mergedLabel());
    }

    // whether the PR should be staged (including re-staged)
    async _checkStagingPreconditions() {
        this._log("checking staging preconditions");

        await this._checkActive();

        // TODO: If multiple failures need labeling, label all of them.

        // already checked in _checkForHumanLabels()
        assert(!this._labels.has(Config.failedStagingOtherLabel()));

        // Do not vainly recreate staged commit which will definitely fail again,
        // since the PR+base code is yet unchanged and the existing errors still persist
        if (this._abandonedStagedStatuses && this._abandonedStagedStatuses.failed())
            throw this._exLabeledFailure("staged commit tests failed", Config.failedStagingChecksLabel());

        if (this._draftPr())
            throw this._exObviousFailure("just a draft");

        if (!this._commitMessage)
            throw this._exLabeledFailure("invalid commit message", Config.failedDescriptionLabel());

        if (!this._prMergeable())
            throw this._exObviousFailure("GitHub will not be able to merge");

        if (!this._approval.granted())
            throw this._exObviousFailure("waiting for approval");

        if (this._approval.grantedTimeout())
            throw this._exObviousFailure("waiting for objections");

        if (this._stagingBanned)
            throw this._exObviousFailure("waiting for another staged PR");

        if (this._prStatuses.failed())
            throw this._exObviousFailure("failed PR tests");

        if (!this._prStatuses.final())
            throw this._exObviousFailure("waiting for PR checks");

        assert(this._prStatuses.succeeded());
    }

    // refreshes Anubis-managed part of the GitHub PR state
    async _update() {
        if (this._updated)
            return;

        this._breadcrumbs.push("update");

        assert(!this._prState.merged());

        this._log("messageValid: " + (this._commitMessage !== undefined));

        this._approval = await this._checkApproval();
        this._log("checkApproval: " + this._approval);
        await this._setApprovalStatuses();

        this._updated = true;
    }

    // brings GitHub labels in sync with ours
    async _pushLabelsToGitHub() {
        if (this._labels) {
            if (this._labelPushBan) {
                this._log("will not push changed labels: " + this._labelPushBan);
                return;
            }
            this._log("pushing changed labels: " + this._labels.diff());
            if (!this._dryRun("pushing labels"))
                await this._labels.pushToGitHub();
        }
    }

    // cleans up and closes a merged PR, removing it from our radar for good
    async _finalize() {
        this._breadcrumbs.push("finalize");

        assert(this._prState.merged());

        // Clear any positive labels (there should be no negatives here)
        // because Config.mergedLabel() set below already implies that all
        // intermediate processing steps have succeeded.
        this._removeTemporaryLabels();

        this._labels.remove(Config.clearedForMergeLabel());
        this._labels.add(Config.mergedLabel());

        if (!this._dryRun("closing PR"))
            await GH.updatePR(this._prNumber(), 'closed');

        this._log("finalize completed");
    }

    // Getters

    _prNumber() { return this._rawPr.number; }

    _prHeadSha() { return this._rawPr.head.sha; }

    _draftPr() {
        // TODO: Remove this backward compatibility code after 2021-12-24.
        if (this._rawPr.title.startsWith('WIP:'))
            return true;

        return this._rawPr.draft;
    }

    _prRequestedReviewers() {
        let reviewers = new Map();
        if (this._rawPr.requested_reviewers) {
            for (let r of this._rawPr.requested_reviewers)
               reviewers.set(r.login, r.id);
        }
        return reviewers;
    }

    _prAuthor() { return this._rawPr.user.login; }

    _prAuthorId() { return this._rawPr.user.id; }

    _defaultRepoBranch() { return this._rawPr.base.repo.default_branch; }

    _prMergeable() {
        // requires GH.getPR() call
        assert(this._rawPr.mergeable !== undefined);
        return this._rawPr.mergeable;
    }

    _prBaseBranch() { return this._rawPr.base.ref; }

    _prBaseBranchPath() { return "heads/" + this._prBaseBranch(); }

    _prOpen() { return this._rawPr.state === 'open'; }

    _createdAt() { return this._rawPr.created_at; }

    _mergePath() { return "pull/" + this._rawPr.number + "/merge"; }

    _stagedSha() { return this._stagedCommit ? this._stagedCommit.sha : null; }

    staged() { return this._prState.staged(); }

    _debugString() {
        const staged = this._stagedSha() ? "staged: " + this._stagedSha().substr(0, this._shaLimit) + ' ' : "";
        const detail =
            "head: " + this._rawPr.head.sha.substr(0, this._shaLimit) + ' ' + staged +
            "history: " + this._breadcrumbs.join();
        return "PR" + this._rawPr.number + ` (${detail})`;
    }

    // TODO: support variable number of arguments
    _log(msg) {
        Log.Logger.info(this._debugString(), msg);
    }

    // TODO: support variable number of arguments
    _warn(msg) {
        Log.Logger.warn(this._debugString(), msg);
    }

    _logError(e, msg) {
        Log.LogError(e, this._toString() + ' ' + msg);
    }

    _logEx(e, msg) {
        Log.LogException(e, this._toString() + ' ' + msg);
    }

    // TODO: consider moving this and other similar checks
    // directly into GH methods
    // TODO: Rename to _readOnly()
    // whether all GitHub/repository changes are prohibited
    _dryRun(msg) {
        if (!Config.dryRun())
            return false;
        this._log("skip '" + msg + "' due to dry_run option");
        return true;
    }

    _toString() {
        let str = this._debugString();
        if (this._stagedSha())
            str += ", staged: " + this._stagedSha().substr(0, this._shaLimit);
        return str + ")";
    }

    _dateForDaysAgo(days) {
        let d = new Date();
        d.setDate(d.getDate() - days);
        const dd = String(d.getDate()).padStart(2, '0');
        const mm = String(d.getMonth() + 1).padStart(2, '0'); //January is 0!
        const yyyy = d.getFullYear();
        return yyyy + '-' + mm + '-' + dd;
    }

    /// Checks whether the PR base branch has this PR's staged commit merged.
    async _mergedSomeTimeAgo() {
        const dateSince = this._dateForDaysAgo(100);
        let mergedSha = null;
        let commits = await GH.getCommits(this._prBaseBranch(), dateSince);
        for (let commit of commits) {
            const num = Util.ParsePrNumber(commit.commit.message);
            if (num && num === this._prNumber().toString()) {
                assert(!mergedSha); // the PR can be merged only once
                mergedSha = commit.sha;
            }
        }

        if (mergedSha) {
            this._log("was merged some time ago at " + mergedSha);
            return true;
        }
        return false;
    }

    async _getMergeCommit() {
        const mergeSha = await GH.getReference("pull/" + this._prNumber() + "/merge");
        return await GH.getCommit(mergeSha);
    }

    // obtains abandoned staging checks
    async _getAbandonedStagingStatuses() {
        assert(!this._stagedSha());

        const allEvents = await GH.getIssueEvents(this._prNumber());
        // staging events are PR events where the bot user created a commit referencing this PR
        let stagingEvents = allEvents.filter(ev => ev.event === "referenced" && ev.actor.login === Config.githubUserLogin());
        if (!stagingEvents.length)
            return;

        // just in case: events should be already in chronological order already
        stagingEvents = stagingEvents.sort((ev1, ev2) => Date.parse(ev1.created_at) - Date.parse(ev2.created_at));
        const lastStagingEvent = stagingEvents[stagingEvents.length - 1];
        const lastStagedCommit = await GH.getCommit(lastStagingEvent.commit_id);
        const mergeCommit = await this._getMergeCommit();
        if (lastStagedCommit.tree.sha !== mergeCommit.tree.sha) {
            // do not calculate abandoned statuses because there is a newer merge commit
            // (i.e., the staged commit created right now will be different)
            return;
        }
        this._abandonedStagedStatuses = await this._getStagingStatuses(lastStagedEvent.commit_id);
    }

    async _loadPrState() {
        if (!this._stagedSha()) {
            await this._getAbandonedStagingStatuses();
            if (await this._mergedSomeTimeAgo()) {
                this._enterMerged();
                return;
            }
            await this._enterBrewing();
            return;
        }

        assert(this._stagedPosition);

        if (this._stagedPosition.merged()) {
            this._log("already merged into base some time ago");
            this._enterMerged();
            return;
        }

        if (!(await this._stagedCommitIsFresh())) {
            this._signalAbandonmentOfStagingChecks = true;
            await this._enterBrewing();
            return;
        }

        assert(this._stagedPosition.ahead());

        const stagedStatuses = await this._getStagingStatuses(this._stagedSha());
        // if staging failed, enter the "brewing (with failed staging tests)" state
        if (stagedStatuses.failed()) {
            this._abandonedStagedStatuses = stagedStatuses;
            await this._enterBrewing();
            return;
        }

        await this._enterStaged(stagedStatuses);
    }

    async _enterBrewing() {
        this._prState = PrState.Brewing();
        assert(this._prStatuses === null);
        this._prStatuses = await this._getPrStatuses();
    }

    async _enterStaged(stagedStatuses) {
        this._prState = PrState.Staged();

        // do not signal about the old staged commit when we have a new one
        this._signalAbandonmentOfStagingChecks = false; // may already be false

        assert(this._stagedStatuses === null);
        if (stagedStatuses)
            this._stagedStatuses = stagedStatuses;
        else
            this._stagedStatuses = await this._getStagingStatuses(this._stagedSha());
        this._abandonedStagedStatuses = null;
        this._prStatuses = await this._getPrStatuses();
    }

    _enterMerged() {
        this._prState = PrState.Merged();

        // do not signal about the old staged commit when we have a merged one
        this._signalAbandonmentOfStagingChecks = false; // may already be false
    }

    // loads raw PR metadata from GitHub
    async _loadRawPr() {
        // GH.getPR() may become slow (and even fail) on merged PRs because
        // GitHub may take its time (or even fail) to calculate pr.mergeable.
        // Fortunately, we do not need that field for merged PRs.
        if (this._stagedSha()) {
           this._stagedPosition = new BranchPosition(this._prBaseBranch(), Config.stagingBranch());
           await this._stagedPosition.compute();
        }
        const waitForMergeable = !(this._stagedPosition && this._stagedPosition.merged());
        const pr = await GH.getPR(this._prNumber(), waitForMergeable);
        assert(pr.number === this._prNumber());

        this._rawPr = pr;

        if (this._prMergeable()) {
            const mergeSha = await GH.getReference(this._mergePath());
            this._mergeCommit = await GH.getCommit(mergeSha);
            try {
                this._commitMessage = new CommitMessage(this._rawPr, this._mergeCommit.author);
            } catch (e) {
                this._logEx(e, "cannot parse commit message");
            }
        }
    }

    // Whether the staged commit metadata remained intact since staging.
    _stagedCommitMetadataIsFresh() {
        if (!this._commitMessage) {
            this._log("staged commit message became invalid (and will be treated as stale)");
            return false;
        }
        const result = this._commitMessage.whole() === this._stagedCommit.message;
        this._log("staged commit message freshness: " + result);
        if (!result)
            return false;

        const oldAuthor = this._stagedCommit.author;
        const newAuthor = this._commitMessage.author();
        const authorIsFresh = oldAuthor.name === newAuthor.name && oldAuthor.email === newAuthor.email;
        this._log("staged commit author freshness: " + authorIsFresh);
        if (!authorIsFresh)
            return false;

        const treeShaIsFresh = this._stagedCommit.tree.sha === this._mergeCommit.tree.sha;
        this._log("staged commit tree sha freshness: " + treeShaIsFresh);
        if (!treeShaIsFresh)
            return false;

        const stagedCommitDate = new Date(this._stagedCommit.author.date);
        const prCommitDate = new Date(this._commitMessage.author().date);
        // check that a 'no-change' PR commit did not update the merge commit
        // (which keeps the old tree object in this case)
        const dateIsFresh = stagedCommitDate >= prCommitDate;
        this._log("staged commit date freshness: " + dateIsFresh);
        return dateIsFresh;
    }

    async _processStagingStatuses() {
        assert(this._stagedStatuses);
        if (this._stagedStatuses.failed())
            throw this._exLabeledFailure("staging tests failed", Config.failedStagingChecksLabel());

        if (!this._stagedStatuses.final()) {
            this._labels.add(Config.waitingStagingChecksLabel());
            throw this._exSuspend("waiting for staging tests completion");
        }

        assert(this._stagedStatuses.succeeded());
        this._labels.add(Config.passedStagingChecksLabel());
        this._log("staging checks succeeded");

        await this._supplyStagingWithPrRequired();
    }

    // Creates PR-required status checks for staged commit (if possible).
    // Staged commit needs all PR-required checks (configured on GitHub)
    // so that GitHub could merge it into the protected base branch.
    async _supplyStagingWithPrRequired() {
        assert(this._stagedStatuses.succeeded());

        for (let requiredContext of this._contextsRequiredByGitHubConfig) {
            if (this._stagedStatuses.hasStatus(requiredContext)) {
                this._log("_supplyStagingWithPrRequired: skip existing " + requiredContext);
                continue;
            }
            const requiredPrStatus = this._prStatuses.requiredStatuses.find(el => el.context.trim() === requiredContext.trim());
            assert(requiredPrStatus);
            assert(!requiredPrStatus.description.endsWith(Config.copiedDescriptionSuffix()));

            if (this._dryRun("applying required PR statuses to staged"))
                continue;

            const check = new StatusCheck({
                    state: "success",
                    target_url: requiredPrStatus.targetUrl,
                    description: requiredPrStatus.description + Config.copiedDescriptionSuffix(),
                    context: requiredPrStatus.context
                });

            await GH.createStatus(this._stagedSha(), check.state, check.targetUrl,
                    check.description, check.context);

            this._stagedStatuses.addOptionalStatus(check);
        }
    }

    // whether target branch changes are prohibited
    _stagingOnly() {
        // TODO: The caller should not have to remember to call _dryRun() first
        assert(!this._dryRun("_stagingOnly"));
        const msg = "merge staged";

        if (Config.stagedRun()) {
            this._log("skip " + msg + " due to staged_run option");
            return true;
        }

        if (Config.guardedRun()) {
            if (this._labels.has(Config.clearedForMergeLabel())) {
                this._log("allow " + msg + " due to " + Config.clearedForMergeLabel() + " overruling guarded_run option");
                return false;
            }
            this._log("skip " + msg + " due to guarded_run option");
            return true;
        }

        return false; // no staging-only mode by default
    }

    // checks whether this staged PR can be merged
    async _checkMergePreconditions() {
        this._log("checking merge preconditions");

        await this._checkActive();

        // yes, _checkStagingPreconditions() has checked the same message
        // already, but our _criteria_ might have changed since that check
        if (!this._commitMessage)
            throw this._exLabeledFailure("commit message is now considered invalid", Config.failedDescriptionLabel());

        // yes, _checkStagingPreconditions() has checked this already, but
        // humans may have changed the PR stage since that check, and our
        // checking code might have changed as well
        if (this._draftPr())
            throw this._exObviousFailure("became a draft");

        // TODO: unstage only if there is competition for being staged

        // yes, _checkStagingPreconditions() has checked approval already, but
        // humans may have changed their mind since that check
        if (!this._approval.granted())
            throw this._exObviousFailure("lost approval");
        if (this._approval.grantedTimeout())
            throw this._exObviousFailure("restart waiting for objections");

        if (this._prStatuses.failed())
            throw this._exObviousFailure("new PR branch tests appeared/failed after staging");

        if (!this._prStatuses.final())
            throw this._exSuspend("waiting for PR branch tests that appeared after staging");

        assert(this._prStatuses.succeeded());

        await this._processStagingStatuses();
    }

    async _mergeToBase() {
        assert(this._stagedSha());
        assert(this._stagedPosition.ahead());
        this._log("merging to base...");

        if (this._dryRun("merging to base"))
            throw this._exSuspend("dryRun");

        if (this._stagingOnly())
            throw this._exSuspend("waiting for staging-only mode to end");

        assert(!this._stagingBanned);

        try {
            await GH.updateReference(this._prBaseBranchPath(), this._stagedSha(), false);
        } catch (e) {
            if (e.name === 'ErrorContext' && e.unprocessable()) {
                await this._stagedPosition.compute();
                if (this._stagedPosition.diverged())
                    this._log("could not fast-forward, the base " + this._prBaseBranchPath() + " was probably modified while we were merging");
            }
            throw e;
        }

        this._enterMerged();
    }

    async _acquireUserProperties() {
        const emails = await GH.getUserEmails();
        for (let e of emails) {
            if (e.primary) {
                Config.githubUserEmail(e.email);
                break;
            }
        }
        assert(Config.githubUserEmail());

        const user = await GH.getUser(Config.githubUserLogin());
        Config.githubUserName(user.name);
        assert(Config.githubUserName());
    }

    async _createStaged() {
        const baseSha = await GH.getReference(this._prBaseBranchPath());
<<<<<<< HEAD
        const mergeCommit = await this._getMergeCommit();
=======
>>>>>>> dcfe533a
        if (!Config.githubUserName())
            await this._acquireUserProperties();
        let now = new Date();
        const committer = {name: Config.githubUserName(), email: Config.githubUserEmail(), date: now.toISOString()};

        if (this._dryRun("create staged commit"))
            throw this._exObviousFailure("dryRun");

        this._stagedCommit = await GH.createCommit(this._mergeCommit.tree.sha, this._commitMessage.whole(), [baseSha], this._commitMessage.author(), committer);

        assert(!this._stagingBanned);
        await GH.updateReference(Config.stagingBranchPath(), this._stagedSha(), true);

        this._stagedPosition = new BranchPosition(this._prBaseBranch(), Config.stagingBranch());
        await this._stagedPosition.compute();
        assert(this._stagedPosition.ahead());

        await this._enterStaged();
    }

    // updates and, if possible, advances (i.e. stages) a brewing GitHub PR
    async _stage() {
        this._breadcrumbs.push("stage");

        assert(this._prState.brewing());

        // methods below compute fresh labels from scratch
        this._removeTemporaryLabels();

        await this._update();
        await this._checkStagingPreconditions();
        await this._createStaged();
    }

    // updates and, if possible, advances (i.e. merges) a staged GitHub PR
    async _mergeStaged() {
        this._breadcrumbs.push("merge");

        assert(this._prState.staged());

        // methods below compute fresh labels from scratch
        this._removeTemporaryLabels();

        await this._update();
        await this._checkMergePreconditions();
        await this._mergeToBase();
    }

    // Maintain Anubis-controlled PR metadata.
    // If possible, also merge or advance the PR towards merging.
    // The caller must follow up with _pushLabelsToGitHub()!
    async _doProcess() {
        this._breadcrumbs.push("load");

        /*
         * Until _loadRawPr(), we must avoid this._rawPr fields except .number.
         * TODO: Refactor to eliminate the risk of too-early this._rawPr use.
         */

        await this._loadLabels();

        // methods below compute fresh labels from scratch without worrying
        // about stale labels, so we clear all the labels that we must sync
        this._removeTemporaryLabels();

        this._checkForHumanLabels();

        await this._loadStaged();
        await this._loadRawPr(); // requires this._loadStaged()
        await this._loadRequiredContexts();
        await this._loadPrState(); // requires this._loadRawPr(), this._loadRequiredContexts() and this._loadLabels()
        this._log("PR state: " + this._prState);

        if (this._prState.brewing()) {
            await this._stage();
            assert(this._prState.staged());
        }

        if (this._prState.staged())
            await this._mergeStaged();

        assert(this._prState.merged());
        await this._finalize();
    }

    // Whether the PR has a relevant staged commit that failed its checks.
    // The relevant commit can be a fresh staged commit, a merged commit (for
    // still-open PRs) or an abandoned staged commit (if it is equivalent
    // to a staged commit that would have been created right now)
    stagingFailed() {
        assert(!(this._abandonedStagedStatuses && this._stagedStatuses));
        if (this._abandonedStagedStatuses)
            return this._abandonedStagedStatuses.failed();
        else if (this._stagedStatuses)
            return this._stagedStatuses.failed();
        return false;
    }

    // Updates and, if possible, advances PR towards (and including) merging.
    // If reprocessing is needed in X milliseconds, returns X.
    // Otherwise, returns null.
    async process() {
        try {
            await this._doProcess();
            assert(this._prState.merged());
            return new ProcessResult();
        } catch (e) {
            const knownProblem = e instanceof PrProblem;

            if (knownProblem)
                this._log("did not merge: " + e.message);
            else
                this._logEx(e, "process() failure");

            if (this._signalAbandonmentOfStagingChecks)
                this._labels.add(Config.abandonedStagingChecksLabel());

            const suspended = knownProblem && e.keepStagedRequested(); // whether _exSuspend() occured

            let result = new ProcessResult();

            if (!this._labels)
                this._labels = new Labels([], this._prNumber());

            if (this._prState && this._prState.staged() && suspended)
                result.setPrStaged(true);
            else
                this._removePositiveStagingLabels();

            if (this.stagingFailed())
                this._labels.add(Config.failedStagingChecksLabel()); // may be set already in the exception

            if (knownProblem) {
                result.setDelayMsIfAny(this._delayMs());
                return result;
            }

            // report this unknown but probably PR-specific problem on GitHub
            // XXX: We may keep redoing this PR every run() step forever, without any GitHub events.
            // TODO: Process Config.failedOtherLabel() PRs last and ignore their failures.

            if (this._stagedSha()) { // the PR is staged now or was staged some time ago
                // avoid livelocking
                this._labels.add(Config.failedStagingOtherLabel());
            } else {
                // Since knownProblem is false, either there was no failedStagingOtherLabel()
                // or the problem happened before we could check for it. In the latter case,
                // that label will remain set, and we will add failedOtherLabel(), reflecting the
                // compound nature of the problem.
                this._labels.add(Config.failedOtherLabel());
            }
            throw e;
        } finally {
            await this._pushLabelsToGitHub();
        }
    }

    // Remove all labels that satisfy both criteria:
    // * We set it. This excludes labels that are only set by humans. A label
    //   X qualifies if there is a labels.add(X) call somewhere.
    // * We remove it. This includes labels that are also removed by humans.
    //   This excludes labels that are only removed by humans and labels that
    //   are not meant to be removed at all. It is impossible to test this
    //   criterion by searching Anubis code because some labels are only
    //   removed by this method. Consult Anubis documentation instead.
    // TODO: Add these properties to labels and iterate over all labels here.
    _removeTemporaryLabels() {
        // Config.clearedForMergeLabel() can only be set by a human
        // Config.failedStagingOtherLabel() can only be removed by a human
        this._labels.remove(Config.failedDescriptionLabel());
        this._labels.remove(Config.failedOtherLabel());
        this._labels.remove(Config.passedStagingChecksLabel());
        this._labels.remove(Config.waitingStagingChecksLabel());
        this._labels.remove(Config.failedStagingChecksLabel());
        this._labels.remove(Config.abandonedStagingChecksLabel());
        // Config.mergedLabel() is not meant to be removed by anybody
    }

    // remove labels that have no sense for a failed staged PR
    _removePositiveStagingLabels() {
        this._labels.remove(Config.passedStagingChecksLabel());
        this._labels.remove(Config.waitingStagingChecksLabel());
    }

    /* _ex*() methods below are mutually exclusive: first match wins */

    // a problem that, once resolved, does not require reprocessing from scratch
    // only meaningful for staged PRs
    _exSuspend(why) {
        assert(arguments.length === 1);
        let problem = new PrProblem(why);
        problem.requestToKeepStaged();
        return problem;
    }

    // somebody else appears to perform Anubis-only PR manipulations
    // minimize changes to avoid conflicts (but do not block other PRs)
    _exLostControl(why) {
        assert(arguments.length === 1);
        this._labelPushBan = why;
        assert(this._labelPushBan); // paranoid: `why` is truthy
        return new PrProblem(why);
    }

    // a problem that humans can discern via GitHub-maintained PR state
    // reprocessing will be required after the problem is fixed
    _exObviousFailure(why) {
        assert(arguments.length === 1);
        return new PrProblem(why);
    }

    // a problem that humans cannot easily detect without an Anubis-set label
    // reprocessing will be required after the problem is fixed
    _exLabeledFailure(why, label) {
        assert(arguments.length === 2);
        assert(!this._labelPushBan);
        this._labels.add(label);
        return new PrProblem(why);
    }
}

// promises to update/advance the given PR, hiding PullRequest from callers
function Process(rawPr, banStaging) {
    let pr = new PullRequest(rawPr, banStaging);
    return pr.process();
}


module.exports = {
    Process: Process
};
<|MERGE_RESOLUTION|>--- conflicted
+++ resolved
@@ -1238,8 +1238,7 @@
         stagingEvents = stagingEvents.sort((ev1, ev2) => Date.parse(ev1.created_at) - Date.parse(ev2.created_at));
         const lastStagingEvent = stagingEvents[stagingEvents.length - 1];
         const lastStagedCommit = await GH.getCommit(lastStagingEvent.commit_id);
-        const mergeCommit = await this._getMergeCommit();
-        if (lastStagedCommit.tree.sha !== mergeCommit.tree.sha) {
+        if (lastStagedCommit.tree.sha !== this._mergeCommit.tree.sha) {
             // do not calculate abandoned statuses because there is a newer merge commit
             // (i.e., the staged commit created right now will be different)
             return;
@@ -1524,10 +1523,6 @@
 
     async _createStaged() {
         const baseSha = await GH.getReference(this._prBaseBranchPath());
-<<<<<<< HEAD
-        const mergeCommit = await this._getMergeCommit();
-=======
->>>>>>> dcfe533a
         if (!Config.githubUserName())
             await this._acquireUserProperties();
         let now = new Date();
